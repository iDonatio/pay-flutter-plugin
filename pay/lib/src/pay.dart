/// Copyright 2021 Google LLC.
/// SPDX-License-Identifier: Apache-2.0

part of '../pay.dart';

/// List of supported payment providers and platform pairs.
const supportedProviders = {
  TargetPlatform.android: ['google_pay'],
  TargetPlatform.iOS: ['apple_pay'],
};

/// High level layer to easily manage cross-platform integrations.
///
/// This class simplifies using the plugin and abstracts platform-specific
/// directives.
/// To use it, instantiate it with a list of configurations for the payment
/// providers supported:
/// ```dart
/// final payClient = Pay.withAssets(paymentConfigurationAssets)
/// await payClient.showPaymentSelector(paymentItems: paymentItems);
/// ```
class Pay {
  /// The implementation of the platform interface to talk to the native ends.
  final PayPlatform _payPlatform;

  /// List of configurations for the payment providers targeted.
  late final List<PaymentConfiguration> _configurations;
<<<<<<< HEAD
  Future? _assetInitializationFuture;
=======

  // Future to keep track of asynchronous initialization items.
  late final _assetInitializationFuture;
>>>>>>> ad1bd725

  /// Creates an instance of the class with a list of [_configurations] and
  /// instantiates the [_payPlatform] to communicate with the native platforms.
  Pay(this._configurations) : _payPlatform = PayMethodChannel();

  /// Alternative constructor to create a [Pay] object with a list of
  /// configurations in [String] format.
  Pay.withAssets(List<String> configAssets)
      : _payPlatform = PayMethodChannel() {
    _assetInitializationFuture = _loadConfigAssets(configAssets);
  }

  /// Load the list of configurations from the assets.
  Future _loadConfigAssets(List<String> configurationAssets) async =>
      _configurations = await Future.wait(
          configurationAssets.map((ca) => PaymentConfiguration.fromAsset(ca)));

  /// Helper method to load the payment configuration for a given [provider].
  PaymentConfiguration _findConfig([PayProvider? provider]) => provider == null
      ? _configurations.first
      : _configurations.firstWhere((c) => c.provider == provider);

  /// Determines whether a user can pay with the selected [provider].
  ///
  /// This method wraps the [userCanPay] method in the platform interface. It
  /// makes sure that the [provider] exists and is available in the platform
  /// running the logic.
  Future<bool> userCanPay([PayProvider? provider]) async {
    await _assetInitializationFuture;
    final configuration = _findConfig(provider);

    if (supportedProviders[defaultTargetPlatform]!
        .contains(configuration.provider.toSimpleString())) {
      return _payPlatform.userCanPay(configuration);
    }

    return Future.value(false);
  }

  /// Shows the payment selector to initiate a payment process.
  ///
  /// This method wraps the [showPaymentSelector] method in the platform
  /// interface, and opens the payment selector for the [provider] of choice,
  /// with the [paymentItems] in the price summary.
  Future<Map<String, dynamic>> showPaymentSelector({
    PayProvider? provider,
    required List<PaymentItem> paymentItems,
  }) async {
    await _assetInitializationFuture;
    final configuration = _findConfig(provider);
    return _payPlatform.showPaymentSelector(configuration, paymentItems);
  }
}<|MERGE_RESOLUTION|>--- conflicted
+++ resolved
@@ -25,13 +25,9 @@
 
   /// List of configurations for the payment providers targeted.
   late final List<PaymentConfiguration> _configurations;
-<<<<<<< HEAD
-  Future? _assetInitializationFuture;
-=======
 
   // Future to keep track of asynchronous initialization items.
-  late final _assetInitializationFuture;
->>>>>>> ad1bd725
+  Future? _assetInitializationFuture;
 
   /// Creates an instance of the class with a list of [_configurations] and
   /// instantiates the [_payPlatform] to communicate with the native platforms.
