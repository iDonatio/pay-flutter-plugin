--- conflicted
+++ resolved
@@ -13,25 +13,14 @@
 import 'package:pay_platform_interface/pay_channel.dart';
 import 'package:pay_platform_interface/pay_platform_interface.dart';
 
-<<<<<<< HEAD
 export 'package:pay_platform_interface/core/payment_item.dart'
     show PaymentItem, PaymentItemType, PaymentItemStatus;
 
 export 'package:pay_android/pay_android.dart'
-    show RawGooglePayButton, GooglePayButtonColor, GooglePayButtonType;
+    show RawGooglePayButton, GooglePayButtonStyle, GooglePayButtonType;
 
 export 'package:pay_ios/pay_ios.dart'
-    show RawApplePayButton, ApplePayButtonColor, ApplePayButtonType;
-=======
-export 'package:pay_mobile/pay_mobile.dart'
-    show
-        RawGooglePayButton,
-        GooglePayButtonColor,
-        GooglePayButtonType,
-        RawApplePayButton,
-        ApplePayButtonStyle,
-        ApplePayButtonType;
->>>>>>> a7e85826
+    show RawApplePayButton, ApplePayButtonStyle, ApplePayButtonType;
 
 part 'src/pay.dart';
 part 'src/widgets/google_pay_button.dart';