--- conflicted
+++ resolved
@@ -11,13 +11,9 @@
 /// WITHOUT WARRANTIES OR CONDITIONS OF ANY KIND, either express or implied.
 /// See the License for the specific language governing permissions and
 /// limitations under the License.
-<<<<<<< HEAD
-=======
 
 @TestOn('vm')
->>>>>>> 2c05d09e
 
-@TestOn('vm')
 import 'package:flutter/services.dart';
 import 'package:flutter_test/flutter_test.dart';
 
